--- conflicted
+++ resolved
@@ -39,12 +39,8 @@
     public languages: select[] = [
         { name: 'Français', value: "fr" },
         { name: 'English', value: "en" },
-<<<<<<< HEAD
-        { name: 'Espagnol', value: "es" },
+        { name: 'Español', value: "es" },
         { name: 'Italiano', value: "it" }
-=======
-        { name: 'Español', value: "es" }
->>>>>>> 795ea1dc
     ];
 
     public windowService: WindowService;
